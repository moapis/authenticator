--- conflicted
+++ resolved
@@ -11,8 +11,5 @@
 # Output of the go coverage tool, specifically when used with LiteIDE
 *.out
 cmd/server/server
-<<<<<<< HEAD
 cmd/httpauth/httpauth
-=======
-vendor/*
->>>>>>> 2712a87c
+vendor/*